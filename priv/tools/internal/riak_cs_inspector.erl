--- conflicted
+++ resolved
@@ -237,16 +237,8 @@
     heading("All buckets:~n"),
     heading("[~-7s] ~-32..=s ~-32..=s~n",
             [type, "cs-bucket-name ", "riak-bucket-name "]),
-<<<<<<< HEAD
-    PrintFun = fun(RiakBuckets) ->
-                       [io:format("[~-7s] ~-32s = ~w~n", cs_bucket_info(RiakBucket, KnownNames))
-                        || RiakBucket <- RiakBuckets ]
-               end,
-    ListFun(RiakcPid, PrintFun).
-=======
     [io:format("[~-7s] ~-32s ~w~n", cs_bucket_info(RiakBucket, KnownNames))
      || RiakBucket <- lists:sort(RiakBuckets) ].
->>>>>>> be251044
 
 cs_bucket_info(RiakBucket, KnownNames) ->
     try riak_cs_utils:from_bucket_name(RiakBucket) of
@@ -262,48 +254,6 @@
             ['riak-cs', RiakBucket, RiakBucket]
     end.
 
-<<<<<<< HEAD
-list_cs_buckets(RiakcPid, ListFun)->
-    heading("~-64..=s ~-8..=s: ~-40..=s~n",
-            ["CS Bucket Name ", "Sibl. ", "Owner Key "]),
-    PrintFun = fun(Keys) ->
-                       lists:foreach(fun(Key) ->
-                                             [io:format("~-64s ~-8B: ~-40s~n", [Key, SiblingNo, V])
-                                              || {SiblingNo, {_MD, V}}
-                                                     <- get_riak_object(RiakcPid, "moss.buckets", Key)]
-                                     end, Keys)
-               end,
-    ListFun(RiakcPid, "moss.buckets", PrintFun).
-
-list_objects(RiakcPid, Bucket, ListFun)->
-    print_manifest_summary(pid, bucket, sibling_no, header),
-    ManifestBucketName = riak_cs_utils:to_bucket_name(objects, Bucket),
-    PrintFun = fun(ManifestKeys) ->
-                       [print_manifest_summary(RiakcPid, Bucket, SiblingNo, M)
-                        || Key <- ManifestKeys,
-                           {SiblingNo, _UUID, M} <- get_manifest(RiakcPid, Bucket, Key)]
-               end,
-    ListFun(RiakcPid, ManifestBucketName, PrintFun).
-
-list_users(RiakcPid, ListFun)->
-    heading("~-40..=s ~-8..=s: ~-40..=s ~-40..=s~n",
-            ["Key ID ", "Sibl. ", "Name ", "Secret "]),
-    PrintFun = fun(Keys) ->
-                       %% TODO: only support #rcs_user_v2{}
-                       [[io:format("~-40s ~8B: ~-40s ~-40s~n",
-                                   [user_attr(key_id, User),
-                                    SiblingNo,
-                                    user_attr(name, User),
-                                    user_attr(key_secret, User)])
-                         || {SiblingNo, {MD, V}} <- get_riak_object(RiakcPid, "moss.users", Key),
-                            User <- [case MD of
-                                         tombstone -> tombstone;
-                                         _ -> binary_to_term(V)
-                                     end]]
-                        || Key <- Keys]
-               end,
-    ListFun(RiakcPid, "moss.users", PrintFun).
-=======
 -spec list_cs_buckets(pid()) -> any().
 list_cs_buckets(RiakcPid)->
     heading("~-64..=s ~-8..=s ~-40..=s~n",
@@ -339,7 +289,6 @@
                       _ -> binary_to_term(V)
                   end]]
      || Key <- lists:sort(Keys)].
->>>>>>> be251044
 
 show_user(RiakcPid, Opts) ->
     case {proplists:get_value(key, Opts), proplists:get_value(name, Opts)} of
@@ -354,23 +303,6 @@
             print_users(RiakcPid, "moss.users", {name, Name})
     end.
 
-<<<<<<< HEAD
-list_accesses(RiakcPid, ListFun) ->
-    heading("~-40..=s ~-8..=s: ~-16..=s ~-16..=s ~-32..=s~n",
-            ["Key ", "Sibl. ", "StartTime ", "EndTime ", "MossNode "]),
-    PrintFun = fun(Keys) ->
-                       [[io:format("~-40s ~8B: ~-16s ~-16s ~-32s~n",
-                                   [Key, SiblingNo, Start, End, Node])
-                         || {SiblingNo, {MD, V}} <- get_riak_object(RiakcPid, "moss.access", Key),
-                            {Start, End, Node, _Stats} <-
-                                [case MD of
-                                     tombstone -> tombstone;
-                                     _ -> stats_sample_from_binary(V)
-                                 end]]
-                        || Key <- Keys]
-               end,
-    ListFun(RiakcPid, "moss.access", PrintFun).
-=======
 list_accesses(RiakcPid) ->
     heading("~-40..=s ~-8..=s ~-16..=s ~-16..=s ~-32..=s~n",
             ["Key ", "Sibl. ", "StartTime ", "EndTime ", "MossNode "]),
@@ -384,7 +316,6 @@
                   _ -> stats_sample_from_binary(V)
               end]]
      || Key <- lists:sort(Keys)].
->>>>>>> be251044
 
 show_access(_RiakcPid, undefined)->
     usage(access, show),
@@ -419,22 +350,6 @@
     io:format("----- ~B instance(s) -----~n", [length(Manifests)]),
     [ print_manifest(Manifest) || Manifest <- Manifests].
 
-<<<<<<< HEAD
-list_storage(RiakcPid, ListFun) ->
-    heading("~-40..=s ~-8..=s: ~-16..=s ~-16..=s~n",
-            ["Key ", "Sibl. ", "StartTime ", "EndTime "]),
-    PrintFun = fun(Keys) ->
-                       [[io:format("~-40s ~8B: ~-16s ~-16s~n",
-                                   [Key, SiblingNo, Start, End])
-                         || {SiblingNo, {MD, V}} <- get_riak_object(RiakcPid, "moss.storage", Key),
-                            {Start, End, _Node, _Stats} <- [case MD of
-                                          tombstone -> tombstone;
-                                          _ -> stats_sample_from_binary(V)
-                                      end]]
-                        || Key <- Keys]
-               end,
-    ListFun(RiakcPid, "moss.storage", PrintFun).
-=======
 list_storage(RiakcPid) ->
     heading("~-40..=s ~-8..=s ~-16..=s ~-16..=s~n",
             ["Key ", "Sibl. ", "StartTime ", "EndTime "]),
@@ -447,7 +362,6 @@
                        _ -> stats_sample_from_binary(V)
                    end]]
      || Key <- lists:sort(Keys)].
->>>>>>> be251044
 
 show_storage(_RiakcPid, undefined, _)->
     usage(storage, show),
