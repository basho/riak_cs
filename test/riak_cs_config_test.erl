--- conflicted
+++ resolved
@@ -89,17 +89,10 @@
     ok.
 
 storage_schedule_config_test() ->
-<<<<<<< HEAD
-    Conf = [{["stats", "storage", "schedule", "1"], "0000"},
-            {["stats", "storage", "schedule", "2"], "1945"}],
-    Config = cuttlefish_unit:generate_templated_config(schema_files(), Conf, context()),
-    cuttlefish_unit:assert_config(Config, "riak_cs.storage_schedule", ["0000", "1945"]),
-=======
     Conf = [{["stats", "storage", "schedule", "1"], "00:00"},
             {["stats", "storage", "schedule", "2"], "19:45"}],
     Config = cuttlefish_unit:generate_templated_config(schema_files(), Conf, context()),
     cuttlefish_unit:assert_config(Config, "riak_cs.storage_schedule", ["00:00", "19:45"]),
->>>>>>> 4c215f67
     ok.
 
 gc_interval_infinity_test() ->
@@ -108,7 +101,6 @@
     cuttlefish_unit:assert_config(Config, "riak_cs.gc_interval", infinity),
     ok.
 
-<<<<<<< HEAD
 max_scheduled_delete_manifests_unlimited_test() -> 
     Conf = [{["max_scheduled_delete_manifests"], unlimited}],
     Config = cuttlefish_unit:generate_templated_config(schema_files(), Conf, context()),
@@ -121,8 +113,6 @@
     cuttlefish_unit:assert_config(Config, "riak_cs.active_delete_threshold", 10*1024*1024),
     ok.
 
-=======
->>>>>>> 4c215f67
 lager_syslog_test() ->
     Conf = [{["log", "syslog"], on},
             {["log", "syslog", "ident"], "ident-test"},
@@ -133,7 +123,6 @@
     cuttlefish_unit:assert_config(Config, "lager.handlers.lager_syslog_backend", ["ident-test", local7, debug]),
     ok.
 
-<<<<<<< HEAD
 lager_hander_test() ->
     Conf = [
             {["log", "console", "file"], "./log/consolefile.log"},
@@ -170,8 +159,6 @@
     cuttlefish_unit:assert_config([ErrorLog2], "lager_file_backend.count", 0),
     ok.
 
-=======
->>>>>>> 4c215f67
 max_buckets_per_user_test() ->
     DefConf = [{["max_buckets_per_user"], "100"}],
     DefConfig = cuttlefish_unit:generate_templated_config(schema_files(), DefConf, context()),
