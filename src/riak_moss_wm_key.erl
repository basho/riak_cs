%% -------------------------------------------------------------------
%%
%% Copyright (c) 2007-2011 Basho Technologies, Inc.  All Rights Reserved.
%%
%% -------------------------------------------------------------------

-module(riak_moss_wm_key).

-export([init/1,
         service_available/2,
         forbidden/2,
         content_types_provided/2,
         produce_body/2,
         allowed_methods/2,
         content_types_accepted/2,
         accept_body/2,
         delete_resource/2,
         valid_entity_length/2]).

-include("riak_moss.hrl").
-include_lib("webmachine/include/webmachine.hrl").

init(Config) ->
    %% Check if authentication is disabled and
    %% set that in the context.
    AuthBypass = proplists:get_value(auth_bypass, Config),
    {ok, #key_context{context=#context{auth_bypass=AuthBypass}}}.

-spec extract_paths(term(), term()) -> term().
extract_paths(RD, Ctx) ->
    Bucket = list_to_binary(wrq:path_info(bucket, RD)),
    case wrq:path_tokens(RD) of
        [] ->
            Key = undefined;
        KeyTokens ->
            Key = mochiweb_util:unquote(string:join(KeyTokens, "/"))
    end,
    Ctx#key_context{bucket=Bucket, key=Key}.

-spec service_available(term(), term()) -> {true, term(), term()}.
service_available(RD, Ctx) ->
    case riak_moss_wm_utils:service_available(RD, Ctx) of
        {true, ServiceRD, ServiceCtx} ->
            %% this fills in the bucket and key
            %% part of the context so they are
            %% available in the rest of the
            %% chain
            NewCtx = extract_paths(ServiceRD, ServiceCtx),
            {true, ServiceRD, NewCtx};
        {false, _, _} ->
            {false, RD, Ctx}
    end.

%% @doc Check to see if the user is
%%      authenticated. Normally with HTTP
%%      we'd use the `authorized` callback,
%%      but this is how S3 does things.
forbidden(RD, #key_context{context=ICtx}=Ctx) ->
    Next = fun(NewRD, NewCtx) ->
                   check_permission(NewRD, Ctx#key_context{context=NewCtx})
           end,
    riak_moss_wm_utils:find_and_auth_user(RD, ICtx, Next).

%% @doc Compare the permission requested with the permission granted,
%% and allow or deny access.  Returns a result suitable for directly
%% returning from the {@link forbidden/2} webmachine export.
check_permission(RD, #key_context{bucket=Bucket,
                                  key=Key,
                                  context=ICtx}=Ctx) ->
    Method = wrq:method(RD),
    RequestedAccess =
        riak_moss_acl_utils:requested_access(Method, wrq:req_qs(RD)),
    BinKey = list_to_binary(Key),
    Granted = case ICtx#context.user of
                  undefined ->
                      riak_moss_acl:anonymous_object_access(Bucket,
                                                            BinKey,
                                                            RequestedAccess);
                  User ->
                      riak_moss_acl:object_access(Bucket,
                                                  BinKey,
                                                  RequestedAccess,
                                                  User?MOSS_USER.canonical_id)
              end,

    NewICtx = ICtx#context{requested_perm=RequestedAccess},
    NewCtx = Ctx#key_context{context=NewICtx},
    case Granted of
<<<<<<< HEAD
        {true, Owner} ->
            %% bill the owner, not the actor
            AccessRD = riak_moss_access_logger:set_user(Owner, RD),
            forbidden(Method, AccessRD, NewCtx);
        true ->
            %% the actor *is* the owner
            AccessRD = riak_moss_access_logger:set_user(
                         ICtx#context.user, RD),
            forbidden(Method, AccessRD, NewCtx);
=======
        {true, _Owner} ->
            %% TODO: keep this pathway, even though redundant now - it
            %% will be tracked differently in the access-log branch
            forbidden(Method, RD, NewCtx);
        true ->
            forbidden(Method, RD, NewCtx);
>>>>>>> c3f5e218
        false ->
            riak_moss_wm_utils:deny_access(RD, NewCtx)
    end.

%% @doc Final step of {@link forbidden/2}: after the permissions have
%% been confirmed, ensure that the document metadata is available
%% during GET & HEAD processing.
forbidden(Method, RD, Ctx=#key_context{doc_metadata=undefined})
  when Method == 'GET'; Method == 'HEAD' ->
    %% no idea whether the doc is available - go check
    NewCtx = riak_moss_wm_utils:ensure_doc(Ctx),
    forbidden(Method, RD, NewCtx);
forbidden(Method, RD, Ctx=#key_context{doc_metadata=notfound})
  when Method == 'GET'; Method == 'HEAD' ->
    %% the doc is not available - say it doesn't exist
    {{halt, 404}, RD, Ctx};
forbidden(_, RD, Ctx) ->
    %% the doc is available, or we don't care (for PUT & such)
    {false, RD, Ctx}.

%% @doc Get the list of methods this resource supports.
-spec allowed_methods(term(), term()) -> {[atom()], term(), term()}.
allowed_methods(RD, Ctx) ->
    %% TODO: POST
    {['HEAD', 'GET', 'DELETE', 'PUT'], RD, Ctx}.

valid_entity_length(RD, Ctx) ->
    case wrq:method(RD) of
        'PUT' ->
            case catch(
                   list_to_integer(
                     wrq:get_req_header("Content-Length", RD))) of
                Length when is_integer(Length) ->
                    case Length =< riak_moss_lfs_utils:max_content_len() of
                        false ->
                            riak_moss_s3_response:api_error(
                              entity_too_large, RD, Ctx);
                        true ->
                            {true, RD, Ctx#key_context{size=Length}}
                    end;

                _ ->
                    {false, RD, Ctx}
            end;
        _ ->
            {true, RD, Ctx}
    end.

-spec content_types_provided(term(), term()) ->
    {[{string(), atom()}], term(), term()}.
content_types_provided(RD, Ctx) ->
    %% TODO:
    %% As I understand S3, the content types provided
    %% will either come from the value that was
    %% last PUT or, from you adding a
    %% `response-content-type` header in the request.
    Method = wrq:method(RD),
    if Method == 'GET'; Method == 'HEAD' ->
            DocCtx = riak_moss_wm_utils:ensure_doc(Ctx),
            ContentType = dict:fetch("content-type", DocCtx#key_context.doc_metadata),
            case ContentType of
                undefined ->
                    {[{"application/octet-stream", produce_body}], RD, DocCtx};
                _ ->
                    {[{ContentType, produce_body}], RD, DocCtx}
            end;
       true ->
            %% TODO
            %% this shouldn't ever be
            %% called, it's just to appease
            %% webmachine
            {[{"text/plain", produce_body}], RD, Ctx}
    end.

-spec produce_body(term(), term()) -> {iolist()|binary(), term(), term()}.
produce_body(RD, #key_context{get_fsm_pid=GetFsmPid,
                              context=#context{requested_perm='READ_ACP'}}=KeyCtx) ->
    riak_moss_get_fsm:stop(GetFsmPid),
    {riak_moss_acl_utils:empty_acl_xml(), RD, KeyCtx};
produce_body(RD, #key_context{get_fsm_pid=GetFsmPid, doc_metadata=DocMeta}=Ctx) ->
    ContentLength = dict:fetch("content-length", DocMeta),
    ContentMd5 = dict:fetch("content-md5", DocMeta),
    ETag = "\"" ++ riak_moss_utils:binary_to_hexlist(ContentMd5) ++ "\"",
    NewRQ = lists:foldl(fun({K, V}, Rq) -> wrq:set_resp_header(K, V, Rq) end,
                        RD,
                        [{"ETag",  ETag},
                         {"Last-Modified", dict:fetch("last-modified", DocMeta)}
                        ]),
    Method = wrq:method(RD),
    case Method == 'HEAD'
        orelse
    ContentLength == 0 of
        true ->
            riak_moss_get_fsm:stop(GetFsmPid),
            StreamFun = fun() -> {<<>>, done} end;
        false ->
            riak_moss_get_fsm:continue(GetFsmPid),
            StreamFun = fun() -> riak_moss_wm_utils:streaming_get(GetFsmPid) end
    end,
    {{known_length_stream, ContentLength, {<<>>, StreamFun}}, NewRQ, Ctx}.

%% @doc Callback for deleting an object.
-spec delete_resource(term(), term()) -> boolean().
delete_resource(RD, Ctx=#key_context{bucket=Bucket, key=Key}) ->
    BinKey = list_to_binary(Key),
    case riak_moss_delete_fsm_sup:start_delete_fsm(node(), [Bucket, BinKey, 600000]) of
        {ok, _Pid} ->
            {true, RD, Ctx};
        {error, Reason} ->
            lager:error("delete fsm couldn't be started: ~p", [Reason]),
            riak_moss_s3_response:api_error({riak_connect_failed, Reason},
                                            RD,
                                            Ctx)
    end.

-spec content_types_accepted(term(), term()) ->
    {[{string(), atom()}], term(), term()}.
content_types_accepted(RD, Ctx) ->
    case wrq:get_req_header("Content-Type", RD) of
        undefined ->
            {[{"binary/octet-stream", accept_body}], RD, Ctx};
        %% This was shamelessly ripped out of
        %% https://github.com/basho/riak_kv/blob/0d91ca641a309f2962a216daa0cee869c82ffe26/src/riak_kv_wm_object.erl#L492
        CType ->
            {Media, _Params} = mochiweb_util:parse_header(CType),
            case string:tokens(Media, "/") of
                [_Type, _Subtype] ->
                    %% accept whatever the user says
                    {[{Media, accept_body}], RD, Ctx#key_context{putctype=Media}};
                _ ->
                    %% TODO:
                    %% Maybe we should have caught
                    %% this in malformed_request?
                    {[],
                     wrq:set_resp_header(
                       "Content-Type",
                       "text/plain",
                       wrq:set_resp_body(
                         ["\"", Media, "\""
                          " is not a valid media type"
                          " for the Content-type header.\n"],
                         RD)),
                     Ctx}
            end
    end.

-spec accept_body(term(), term()) ->
    {true, term(), term()}.
accept_body(RD, Ctx=#key_context{bucket=Bucket,
                                 key=Key,
                                 putctype=ContentType,
                                 size=Size}) ->
    Args = [Bucket, Key, Size, ContentType, <<>>, 60000],
    {ok, Pid} = riak_moss_put_fsm_sup:start_put_fsm(node(), Args),
    accept_streambody(RD, Ctx, Pid, wrq:stream_req_body(RD, riak_moss_lfs_utils:block_size())).

accept_streambody(RD, Ctx=#key_context{}, Pid, {Data, Next}) ->
    riak_moss_put_fsm:augment_data(Pid, Data),
    if is_function(Next) ->
            accept_streambody(RD, Ctx, Pid, Next());
       Next =:= done ->
            finalize_request(RD, Ctx, Pid)
    end.

%% TODO:
%% We need to do some checking to make sure
%% the bucket exists for the user who is doing
%% this PUT
finalize_request(RD, #key_context{size=S}=Ctx, Pid) ->
    %% TODO: probably want something that counts actual bytes uploaded
    %% instead, to record partial/aborted uploads
    AccessRD = riak_moss_access_logger:set_bytes_in(S, RD),

    %Metadata = dict:from_list([{<<"content-type">>, CType}]),
    {ok, Manifest} = riak_moss_put_fsm:finalize(Pid),
    ETag = "\"" ++ riak_moss_utils:binary_to_hexlist(riak_moss_lfs_utils:content_md5(Manifest)) ++ "\"",
    {true, wrq:set_resp_header("ETag",  ETag, AccessRD), Ctx}.<|MERGE_RESOLUTION|>--- conflicted
+++ resolved
@@ -86,7 +86,6 @@
     NewICtx = ICtx#context{requested_perm=RequestedAccess},
     NewCtx = Ctx#key_context{context=NewICtx},
     case Granted of
-<<<<<<< HEAD
         {true, Owner} ->
             %% bill the owner, not the actor
             AccessRD = riak_moss_access_logger:set_user(Owner, RD),
@@ -96,14 +95,6 @@
             AccessRD = riak_moss_access_logger:set_user(
                          ICtx#context.user, RD),
             forbidden(Method, AccessRD, NewCtx);
-=======
-        {true, _Owner} ->
-            %% TODO: keep this pathway, even though redundant now - it
-            %% will be tracked differently in the access-log branch
-            forbidden(Method, RD, NewCtx);
-        true ->
-            forbidden(Method, RD, NewCtx);
->>>>>>> c3f5e218
         false ->
             riak_moss_wm_utils:deny_access(RD, NewCtx)
     end.
