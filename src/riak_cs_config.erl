--- conflicted
+++ resolved
@@ -61,11 +61,8 @@
          region/0,
          stanchion/0,
          use_2i_for_storage_calc/0,
-<<<<<<< HEAD
-         detailed_storage_calc/0
-=======
+         detailed_storage_calc/0,
          quota_modules/0
->>>>>>> 3ca491c9
         ]).
 
 %% Timeouts hitting Riak
@@ -436,17 +433,15 @@
 use_2i_for_storage_calc() ->
     get_env(riak_cs, use_2i_for_storage_calc, false).
 
-<<<<<<< HEAD
 %% @doc Cauculate detailed summary information of bucket
 %% usage or not.
 -spec detailed_storage_calc() -> boolean().
 detailed_storage_calc() ->
     get_env(riak_cs, detailed_storage_calc, false).
-=======
+
 -spec quota_modules() -> [module()].
 quota_modules() ->
     get_env(riak_cs, quota_modules, []).
->>>>>>> 3ca491c9
 
 %% ===================================================================
 %% ALL Timeouts hitting Riak
