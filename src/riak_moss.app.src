--- conflicted
+++ resolved
@@ -8,17 +8,14 @@
   {applications, [
                   kernel,
                   stdlib,
+                  sasl,
+                  lager,
                   inets,
                   crypto,
                   mochiweb,
                   webmachine,
-<<<<<<< HEAD
                   poolboy,
-                  lager
-=======
-                  lager,
                   folsom
->>>>>>> 3e632754
                  ]},
   {mod, { riak_moss_app, []}},
   {env, [
