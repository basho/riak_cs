%% ---------------------------------------------------------------------
%%
%% Copyright (c) 2007-2013 Basho Technologies, Inc.  All Rights Reserved.
%%
%% This file is provided to you under the Apache License,
%% Version 2.0 (the "License"); you may not use this file
%% except in compliance with the License.  You may obtain
%% a copy of the License at
%%
%%   http://www.apache.org/licenses/LICENSE-2.0
%%
%% Unless required by applicable law or agreed to in writing,
%% software distributed under the License is distributed on an
%% "AS IS" BASIS, WITHOUT WARRANTIES OR CONDITIONS OF ANY
%% KIND, either express or implied.  See the License for the
%% specific language governing permissions and limitations
%% under the License.
%%
%% ---------------------------------------------------------------------

%% @doc Archives riak_cs_access_logger data to Riak for later
%% processing.
%%
%% Data to be archived is given to this process by means of an ETS
%% transfer.  The `riak_cs_access_logger' accumulates accesses for a
%% time slice into a private ETS table, then ships that ETS table to
%% this process when it rolls over to a new one.  This process does
%% the archiving and then deletes the table.
-module(riak_cs_access_archiver).

-behaviour(gen_fsm).

%% API
-export([start_link/0]).
-export([status/2]).

%% gen_fsm callbacks
-export([init/1,
         idle/2, idle/3,
         archiving/2, archiving/3,
         handle_event/3,
         handle_sync_event/4,
         handle_info/3,
         terminate/3,
         code_change/4]).

-include("riak_cs.hrl").

-record(state,
        {
          riak_client, %% the riak connection we're using
          mon,         %% the monitor watching our riak connection
          table,       %% the logger table being archived
          slice,       %% the logger slice being archived
          next         %% the next entry in the table to archive
        }).

%%%===================================================================
%%% API
%%%===================================================================

%%--------------------------------------------------------------------
%% @doc
%% Starts the server
%%
%% @spec start_link() -> {ok, Pid} | ignore | {error, Error}
%% @end
%%--------------------------------------------------------------------
start_link() ->
    gen_fsm:start_link(?MODULE, [], []).

%% @doc Find out what the archiver is up to.  Should return `{ok,
%% State, Props}' where `State' is `idle' or `archiving' if the
%% archiver had time to respond, or `busy' if the request timed out.
%% `Props' will include additional details about what the archiver is
%% up to.  May also return `{error, Reason}' if something else went
%% wrong.
status(Pid, Timeout) ->
    case catch gen_fsm:sync_send_all_state_event(Pid, status, Timeout) of
        {State, Props} when State == idle;
                            State == archiving ->
            {ok, State, Props};
        {'EXIT',{timeout,_}} ->
            %% if the response times out, the number of logs waiting
            %% to be archived (including the currently archiving one)
            %% should be roughly equal to the number of messages in
            %% the process's mailbox (modulo status query messages),
            %% since that's how ETS tables are transfered.
            [{message_queue_len, MessageCount}] =
                process_info(Pid, [message_queue_len]),
            {ok, busy, [{message_queue_len, MessageCount}]};
        {'EXIT',{Reason,_}} ->
            {error, Reason}
    end.

%%%===================================================================
%%% gen_fsm callbacks
%%%===================================================================

init([]) ->
    {ok, RcPid} = start_riak_client(),
    Mon = erlang:monitor(process, RcPid),
    {ok, idle, #state{riak_client=RcPid, mon=Mon}}.

idle(_Request, State) ->
    {next_state, idle, State}.

archiving(continue, #state{next='$end_of_table'}=State) ->
    {stop, normal, State};
archiving(continue, #state{riak_client=RcPid, table=Table,
                           next=Key, slice=Slice}=State) ->
    case archive_user(Key, RcPid, Table, Slice) of
        retry ->
            %% wait for 'DOWN' to reconnect client,
            %% then retry this user
            continue(State);
        _ ->
            %% both ok and error move us on to the next user
            Next = ets:next(Table, Key),
            continue(State#state{next=Next})
    end;
archiving(_Request, State) ->
    {next_state, archiving, State}.

idle(_Request, _From, State) ->
    {reply, ok, idle, State}.

archiving(_Request, _From, State) ->
    {reply, ok, archiving, State}.

handle_event(_Event, StateName, State) ->
    {next_state, StateName, State}.

handle_sync_event(status, _From, StateName, #state{slice=Slice}=State) ->
    Props = [{slice, Slice} || Slice /= undefined],
    {reply, {StateName, Props}, StateName, State};
handle_sync_event(_Event, _From, StateName, State) ->
    {reply, ok, StateName, State}.

handle_info({'ETS-TRANSFER', Table, _From, Slice}, _StateName, State) ->
    continue(State#state{next=ets:first(Table), table=Table, slice=Slice});
handle_info({'DOWN', _Mon, process, _RcPid, _Reason}, StateName, State) ->
    {ok, NewRcPid} = start_riak_client(),
    NewMon = erlang:monitor(process, NewRcPid),
    gen_fsm:send_event(self(), continue),
    {next_state, StateName, State#state{riak_client=NewRcPid, mon=NewMon}};
handle_info(_Info, StateName, State) ->
    {next_state, StateName, State}.

terminate(Reason, StateName, #state{table=Table,
                                    riak_client=RcPid,
                                    mon=Mon})
  when Reason =:= normal; StateName =:= idle ->
    cleanup(Table, RcPid, Mon),
    ok;
terminate(_Reason, _StateName, #state{table=Table,
                                      riak_client=RcPid,
                                      mon=Mon}) ->
    _ = lager:warning("Access archiver stopping with work left to do;"
                      " logs will be dropped"),
    cleanup(Table, RcPid, Mon),
    ok.

code_change(_OldVsn, StateName, State, _Extra) ->
    {ok, StateName, State}.

%%%===================================================================
%%% Internal functions
%%%===================================================================

start_riak_client() ->
    riak_cs_riak_client:start_link([]).

cleanup(Table, RcPid, Mon) ->
    cleanup_table(Table),
    cleanup_monitor(Mon),
    cleanup_riak_client(RcPid).

cleanup_table(undefined) ->
    ok;
cleanup_table(Table) ->
    ets:delete(Table).

cleanup_monitor(undefined) ->
    ok;
cleanup_monitor(Mon) ->
    erlang:demonitor(Mon, [flush]).

cleanup_riak_client(undefined) ->
    ok;
cleanup_riak_client(RcPid) ->
    riak_cs_riak_client:stop(RcPid).

continue(State) ->
    gen_fsm:send_event(self(), continue),
    {next_state, archiving, State}.

archive_user(User, RcPid, Table, Slice) ->
    Accesses = [ A || {_, A} <- ets:lookup(Table, User) ],
    Record = riak_cs_access:make_object(User, Accesses, Slice),
    store(User, RcPid, Record, Slice).

store(User, RcPid, Record, Slice) ->
    {ok, MasterPbc} = riak_cs_riak_client:master_pbc(RcPid),
    case catch riakc_pb_socket:put(MasterPbc, Record) of
        ok ->
            ok = lager:debug("Archived access stats for ~s ~p",
                             [User, Slice]);
        {error, Reason} ->
            ok = lager:error("Access archiver storage failed (~p), "
                             "stats for ~s ~p were lost.",
                             [Reason, User, Slice]),
<<<<<<< HEAD
            riak_cs_access:flush_access_object_to_log(User, Record, Slice),
=======
            riak_cs_pbc:check_connection_status(MasterPbc,
                                                "riak_cs_access_archiver:store/4"),
>>>>>>> 986e95a3
            {error, Reason};
        {'EXIT', {noproc, _}} ->
            %% just haven't gotten the 'DOWN' yet
            retry
    end.<|MERGE_RESOLUTION|>--- conflicted
+++ resolved
@@ -210,12 +210,7 @@
             ok = lager:error("Access archiver storage failed (~p), "
                              "stats for ~s ~p were lost.",
                              [Reason, User, Slice]),
-<<<<<<< HEAD
             riak_cs_access:flush_access_object_to_log(User, Record, Slice),
-=======
-            riak_cs_pbc:check_connection_status(MasterPbc,
-                                                "riak_cs_access_archiver:store/4"),
->>>>>>> 986e95a3
             {error, Reason};
         {'EXIT', {noproc, _}} ->
             %% just haven't gotten the 'DOWN' yet
