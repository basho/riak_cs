--- conflicted
+++ resolved
@@ -54,15 +54,9 @@
     resource_call(Mod, init, [Ctx], ExportsFun(init)).
 
 
-<<<<<<< HEAD
 -spec service_available(#wm_reqdata{}, #context{}) -> {boolean(), #wm_reqdata{}, #context{}}.
 service_available(RD, Ctx=#context{submodule=Mod,riakc_pool=undefined}) ->
-    dt_entry(Mod, <<"service_available">>),
-=======
--spec service_available(term(), term()) -> {true, term(), term()}.
-service_available(RD, Ctx=#context{submodule=Mod}) ->
     riak_cs_dtrace:dt_wm_entry({?MODULE, Mod}, <<"service_available">>),
->>>>>>> 61bbf2be
     case riak_cs_utils:riak_connection() of
         {ok, Pid} ->
             riak_cs_dtrace:dt_wm_return({?MODULE, Mod}, <<"service_available">>, [1], []),
@@ -72,7 +66,7 @@
             {false, RD, Ctx}
     end;
 service_available(RD, Ctx=#context{submodule=Mod,riakc_pool=Pool}) ->
-    dt_entry(Mod, <<"service_available">>),
+    riak_cs_dtrace:dt_wm_entry({?MODULE, Mod}, <<"service_available">>),
     case riak_cs_utils:riak_connection(Pool) of
         {ok, Pid} ->
             {true, RD, Ctx#context{riakc_pid=Pid}};
@@ -94,18 +88,6 @@
 
 -spec valid_entity_length(term(), term()) -> {boolean(), term(), term()}.
 valid_entity_length(RD, Ctx=#context{submodule=Mod, exports_fun=ExportsFun}) ->
-<<<<<<< HEAD
-    resource_call(Mod,
-                  valid_entity_length,
-                  [RD, Ctx],
-                  ExportsFun(valid_entity_length)).
-
-forbidden(RD, Ctx=#context{auth_module=AuthMod, 
-                           submodule=Mod, 
-                           riakc_pid=RiakPid, 
-                           exports_fun=ExportsFun}) ->
-    dt_entry(Mod, <<"forbidden">>),
-=======
     riak_cs_dtrace:dt_wm_entry({?MODULE, Mod}, <<"valid_entity_length">>),
     {Valid, _, _} = R = resource_call(Mod,
                                       valid_entity_length,
@@ -114,8 +96,10 @@
     riak_cs_dtrace:dt_wm_return_bool({?MODULE, Mod}, <<"valid_entity_length">>, Valid),
     R.
 
-forbidden(RD, Ctx=#context{auth_module=AuthMod, submodule=Mod, riakc_pid=RiakPid}) ->    
->>>>>>> 61bbf2be
+forbidden(RD, Ctx=#context{auth_module=AuthMod, 
+                           submodule=Mod, 
+                           riakc_pid=RiakPid, 
+                           exports_fun=ExportsFun}) ->
     {UserKey, AuthData} = AuthMod:identify(RD, Ctx),
     riak_cs_dtrace:dt_wm_entry({?MODULE, Mod}, <<"forbidden">>, [], [riak_cs_wm_utils:extract_name(UserKey)]),
     AuthResult = case riak_cs_utils:get_user(UserKey, RiakPid) of
