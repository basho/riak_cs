%% -------------------------------------------------------------------
%%
%% Copyright (c) 2007-2011 Basho Technologies, Inc.  All Rights Reserved.
%%
%% -------------------------------------------------------------------

-module(riak_moss_wm_bucket).

-export([init/1,
         service_available/2,
         forbidden/2,
         content_types_provided/2,
         malformed_request/2,
         to_xml/2,
         allowed_methods/2,
         content_types_accepted/2,
         accept_body/2,
         delete_resource/2]).

-include("riak_moss.hrl").
-include_lib("webmachine/include/webmachine.hrl").


init(Config) ->
    %% Check if authentication is disabled and
    %% set that in the context.
    AuthBypass = proplists:get_value(auth_bypass, Config),
    {ok, #context{auth_bypass=AuthBypass}}.

-spec service_available(term(), term()) -> {true, term(), term()}.
service_available(RD, Ctx) ->
    riak_moss_wm_utils:service_available(RD, Ctx).

-spec malformed_request(term(), term()) -> {false, term(), term()}.
malformed_request(RD, Ctx) ->
    {false, RD, Ctx}.

%% @doc Check to see if the user is
%%      authenticated. Normally with HTTP
%%      we'd use the `authorized` callback,
%%      but this is how S3 does things.
forbidden(RD, Ctx) ->
    riak_moss_wm_utils:find_and_auth_user(RD, Ctx, fun check_permission/2).

check_permission(RD, #context{user=User}=Ctx) ->
    Method = wrq:method(RD),
    RequestedAccess =
        riak_moss_acl_utils:requested_access(Method, wrq:req_qs(RD)),
    Bucket = list_to_binary(wrq:path_info(bucket, RD)),
    PermCtx = Ctx#context{bucket=Bucket,
                          requested_perm=RequestedAccess},

    case {Method, RequestedAccess} of
        {_, 'WRITE'} when User == undefined ->
            %% unauthed users may neither create nor delete buckets
            riak_moss_wm_utils:deny_access(RD, PermCtx);
        {'PUT', 'WRITE'} ->
            %% authed users are always allowed to attempt bucket creation
<<<<<<< HEAD
            AccessRD = riak_moss_access_logger:set_user(User, RD),
            {false, AccessRD, PermCtx};
=======
            {false, RD, PermCtx};
>>>>>>> c3f5e218
        _ ->
            %% only owners are allowed to delete buckets
            case check_grants(PermCtx) of
                true ->
                    %% because users are not allowed to create/destroy
                    %% buckets, we can assume that User is not
                    %% undefined here
<<<<<<< HEAD
                    AccessRD = riak_moss_access_logger:set_user(User, RD),
                    {false, AccessRD, PermCtx};
=======
                    {false, RD, PermCtx};
>>>>>>> c3f5e218
                {true, _OwnerId} when RequestedAccess == 'WRITE' ->
                    %% grants lied: this is a delete, and only the
                    %% owner is allowed to do that; setting user for
                    %% the request anyway, so the error tally is
                    %% logged for them
<<<<<<< HEAD
                    AccessRD = riak_moss_access_logger:set_user(User, RD),
                    riak_moss_wm_utils:deny_access(AccessRD, PermCtx);
=======
                    riak_moss_wm_utils:deny_access(RD, PermCtx);
>>>>>>> c3f5e218
                {true, OwnerId} ->
                    %% this operation is allowed, but we need to get
                    %% the owner's record, and log the access against
                    %% them instead of the actor
                    shift_to_owner(RD, PermCtx, OwnerId);
                false ->
<<<<<<< HEAD
                    case User of
                        undefined ->
                            %% no facility for logging bad access
                            %% against unknown actors
                            AccessRD = RD;
                        _ ->
                            %% log bad requests against the actors
                            %% that make them
                            AccessRD =
                                riak_moss_access_logger:set_user(User, RD)
                    end,
                    riak_moss_wm_utils:deny_access(AccessRD, PermCtx)
=======
                    riak_moss_wm_utils:deny_access(RD, PermCtx)
>>>>>>> c3f5e218
            end
    end.

%% @doc Call the correct (anonymous or auth'd user) {@link
%% riak_moss_acl} function to check permissions for this request.
check_grants(#context{user=undefined,
                      bucket=Bucket,
                      requested_perm=RequestedAccess}) ->
    riak_moss_acl:anonymous_bucket_access(Bucket, RequestedAccess);
check_grants(#context{user=User,
                      bucket=Bucket,
                      requested_perm=RequestedAccess}) ->
    riak_moss_acl:bucket_access(Bucket,
                                RequestedAccess,
                                User?MOSS_USER.canonical_id).

%% @doc The {@link forbidden/2} decision passed, but the bucket
%% belongs to someone else.  Switch to it if the owner's record can be
%% retrieved.
shift_to_owner(RD, Ctx, OwnerId) ->
    case riak_moss_utils:get_user_by_index(?ID_INDEX,
                                           list_to_binary(OwnerId)) of
        {ok, {Owner, OwnerVClock}} ->
<<<<<<< HEAD
            AccessRD = riak_moss_access_logger:set_user(Owner, RD),
            {false, AccessRD, Ctx#context{user=Owner,
                                          user_vclock=OwnerVClock}};
=======
            {false, RD, Ctx#context{user=Owner,
                                    user_vclock=OwnerVClock}};
>>>>>>> c3f5e218
        {error, _} ->
            riak_moss_s3_response:api_error(bucket_owner_unavailable, RD, Ctx)
    end.

%% @doc Get the list of methods this resource supports.
-spec allowed_methods(term(), term()) -> {[atom()], term(), term()}.
allowed_methods(RD, Ctx) ->
    %% TODO: add POST
    %% TODO: make this list conditional on Ctx
    {['HEAD', 'GET', 'PUT', 'DELETE'], RD, Ctx}.

-spec content_types_provided(term(), term()) ->
                                    {[{string(), atom()}], term(), term()}.
content_types_provided(RD, Ctx) ->
    %% TODO:
    %% Add xml support later

    %% TODO:
    %% The subresource will likely affect
    %% the content-type. Need to look
    %% more into those.
    {[{"application/xml", to_xml}], RD, Ctx}.

%% @spec content_types_accepted(reqdata(), context()) ->
%%          {[{ContentType::string(), Acceptor::atom()}],
%%           reqdata(), context()}
content_types_accepted(RD, Ctx) ->
    case wrq:get_req_header("content-type", RD) of
        undefined ->
            {[{"application/octet-stream", accept_body}], RD, Ctx};
        CType ->
            {Media, _Params} = mochiweb_util:parse_header(CType),
            {[{Media, accept_body}], RD, Ctx}
    end.

-spec to_xml(term(), term()) ->
                    {iolist(), term(), term()}.
to_xml(RD, Ctx=#context{user=User,
                        bucket=Bucket,
                        requested_perm='READ'}) ->
    case [B || B <- riak_moss_utils:get_buckets(User),
               B?MOSS_BUCKET.name =:= Bucket] of
        [] ->
            riak_moss_s3_response:api_error(no_such_bucket, RD, Ctx);
        [BucketRecord] ->
            MOSSBucket = riak_moss_utils:to_bucket_name(objects, Bucket),
            Prefix = list_to_binary(wrq:get_qs_value("prefix", "", RD)),
            case riak_moss_utils:get_keys_and_objects(MOSSBucket, Prefix) of
                {ok, KeyObjPairs} ->
                    riak_moss_s3_response:list_bucket_response(User,
                                                               BucketRecord,
                                                               KeyObjPairs,
                                                               RD,
                                                               Ctx);
                {error, Reason} ->
                    riak_moss_s3_response:api_error(Reason, RD, Ctx)
            end
    end;
to_xml(RD, Ctx=#context{bucket=Bucket,
                        requested_perm='READ_ACP'}) ->
    case riak_moss_acl:bucket_acl(Bucket) of
        {ok, Acl} ->
            {riak_moss_acl_utils:acl_to_xml(Acl), RD, Ctx};
        {error, Reason} ->
            riak_moss_s3_response:api_error(Reason, RD, Ctx)
    end.

%% @doc Process request body on `PUT' request.
accept_body(RD, Ctx=#context{user=User,
                             user_vclock=VClock,
                             bucket=Bucket,
                             requested_perm='WRITE_ACP'}) ->
    Body = binary_to_list(wrq:req_body(RD)),
    ACL = riak_moss_acl_utils:acl_from_xml(Body),
    case riak_moss_utils:set_bucket_acl(User,
                                        VClock,
                                        Bucket,
                                        ACL) of
        ok ->
            {{halt, 200}, RD, Ctx};
        {error, Reason} ->
            riak_moss_s3_response:api_error(Reason, RD, Ctx)
    end;
accept_body(RD, Ctx=#context{user=User,
                             user_vclock=VClock,
                             bucket=Bucket}) ->
    %% Check for `x-amz-acl' header to support
    %% non-default ACL at bucket creation time.
    ACL = riak_moss_acl_utils:canned_acl(
            wrq:get_req_header("x-amz-acl", RD),
            {User?MOSS_USER.display_name,
             User?MOSS_USER.canonical_id},
            undefined),
    case riak_moss_utils:create_bucket(User,
                                       VClock,
                                       Bucket,
                                       ACL) of
        ok ->
            {{halt, 200}, RD, Ctx};
        ignore ->
            riak_moss_s3_response:api_error(bucket_already_exists, RD, Ctx);
        {error, Reason} ->
            riak_moss_s3_response:api_error(Reason, RD, Ctx)
    end.

%% @doc Callback for deleting a bucket.
-spec delete_resource(term(), term()) -> boolean().
delete_resource(RD, Ctx=#context{user=User,
                                 user_vclock=VClock,
                                 bucket=Bucket}) ->
    case riak_moss_utils:delete_bucket(User,
                                       VClock,
                                       Bucket) of
        ok ->
            {true, RD, Ctx};
        {error, Reason} ->
            riak_moss_s3_response:api_error(Reason, RD, Ctx)
    end.<|MERGE_RESOLUTION|>--- conflicted
+++ resolved
@@ -56,12 +56,8 @@
             riak_moss_wm_utils:deny_access(RD, PermCtx);
         {'PUT', 'WRITE'} ->
             %% authed users are always allowed to attempt bucket creation
-<<<<<<< HEAD
             AccessRD = riak_moss_access_logger:set_user(User, RD),
             {false, AccessRD, PermCtx};
-=======
-            {false, RD, PermCtx};
->>>>>>> c3f5e218
         _ ->
             %% only owners are allowed to delete buckets
             case check_grants(PermCtx) of
@@ -69,30 +65,21 @@
                     %% because users are not allowed to create/destroy
                     %% buckets, we can assume that User is not
                     %% undefined here
-<<<<<<< HEAD
                     AccessRD = riak_moss_access_logger:set_user(User, RD),
                     {false, AccessRD, PermCtx};
-=======
-                    {false, RD, PermCtx};
->>>>>>> c3f5e218
                 {true, _OwnerId} when RequestedAccess == 'WRITE' ->
                     %% grants lied: this is a delete, and only the
                     %% owner is allowed to do that; setting user for
                     %% the request anyway, so the error tally is
                     %% logged for them
-<<<<<<< HEAD
                     AccessRD = riak_moss_access_logger:set_user(User, RD),
                     riak_moss_wm_utils:deny_access(AccessRD, PermCtx);
-=======
-                    riak_moss_wm_utils:deny_access(RD, PermCtx);
->>>>>>> c3f5e218
                 {true, OwnerId} ->
                     %% this operation is allowed, but we need to get
                     %% the owner's record, and log the access against
                     %% them instead of the actor
                     shift_to_owner(RD, PermCtx, OwnerId);
                 false ->
-<<<<<<< HEAD
                     case User of
                         undefined ->
                             %% no facility for logging bad access
@@ -105,9 +92,6 @@
                                 riak_moss_access_logger:set_user(User, RD)
                     end,
                     riak_moss_wm_utils:deny_access(AccessRD, PermCtx)
-=======
-                    riak_moss_wm_utils:deny_access(RD, PermCtx)
->>>>>>> c3f5e218
             end
     end.
 
@@ -131,14 +115,9 @@
     case riak_moss_utils:get_user_by_index(?ID_INDEX,
                                            list_to_binary(OwnerId)) of
         {ok, {Owner, OwnerVClock}} ->
-<<<<<<< HEAD
             AccessRD = riak_moss_access_logger:set_user(Owner, RD),
             {false, AccessRD, Ctx#context{user=Owner,
                                           user_vclock=OwnerVClock}};
-=======
-            {false, RD, Ctx#context{user=Owner,
-                                    user_vclock=OwnerVClock}};
->>>>>>> c3f5e218
         {error, _} ->
             riak_moss_s3_response:api_error(bucket_owner_unavailable, RD, Ctx)
     end.
