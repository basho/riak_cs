%% -------------------------------------------------------------------
%%
%% Copyright (c) 2007-2011 Basho Technologies, Inc.  All Rights Reserved.
%%
%% -------------------------------------------------------------------

-module(riak_moss_wm_bucket).

-export([init/1,
         service_available/2,
         forbidden/2,
         content_types_provided/2,
         malformed_request/2,
         produce_body/2,
         allowed_methods/2]).

-include("riak_moss.hrl").
-include_lib("webmachine/include/webmachine.hrl").


init(Config) ->
    %% Check if authentication is disabled and
    %% set that in the context.
    AuthBypass = proplists:get_value(auth_bypass, Config),
    {ok, #context{auth_bypass=AuthBypass}}.

-spec service_available(term(), term()) -> {true, term(), term()}.
service_available(RD, Ctx) ->
    riak_moss_wm_utils:service_available(RD, Ctx).

-spec malformed_request(term(), term()) -> {false, term(), term()}.
malformed_request(RD, Ctx) ->
    {false, RD, Ctx}.

%% @doc Check to see if the user is
%%      authenticated. Normally with HTTP
%%      we'd use the `authorized` callback,
%%      but this is how S3 does things.
forbidden(RD, Ctx=#context{auth_bypass=AuthBypass}) ->
    AuthHeader = wrq:get_req_header("authorization", RD),
    case riak_moss_wm_utils:parse_auth_header(AuthHeader, AuthBypass) of
        {ok, AuthMod, Args} ->
            case AuthMod:authenticate(RD, Args) of
                {ok, User} ->
                    %% Authentication succeeded
                    {false, RD, Ctx#context{user=User}};
                {error, _Reason} ->
                    %% Authentication failed, deny access
                    {true, RD, Ctx}
            end
    end.

%% @doc Get the list of methods this resource supports.
-spec allowed_methods(term(), term()) -> {[atom()], term(), term()}.
allowed_methods(RD, Ctx) ->
    %% TODO: add PUT, POST, DELETE
    {['HEAD', 'GET'], RD, Ctx}.

-spec content_types_provided(term(), term()) ->
<<<<<<< HEAD
    {[{string(), atom()}], term(), term()}.
=======
                                    {[{atom(), module()}], term(), term()}.
>>>>>>> 7f8ea4ad
content_types_provided(RD, Ctx) ->
    %% TODO:
    %% Add xml support later

    %% TODO:
    %% The subresource will likely affect
    %% the content-type. Need to look
    %% more into those.
    {[{"application/json", produce_body}], RD, Ctx}.

-spec produce_body(term(), term()) ->
                          {iolist(), term(), term()}.
produce_body(RD, Ctx) ->
    %% TODO:
    %% This is really just a placeholder
    %% return value.
    Return_body = [],
    {mochijson2:encode(Return_body), RD, Ctx}.

%% TODO:
%% Add content_types_accepted when we add
%% in PUT and POST requests.<|MERGE_RESOLUTION|>--- conflicted
+++ resolved
@@ -57,11 +57,7 @@
     {['HEAD', 'GET'], RD, Ctx}.
 
 -spec content_types_provided(term(), term()) ->
-<<<<<<< HEAD
     {[{string(), atom()}], term(), term()}.
-=======
-                                    {[{atom(), module()}], term(), term()}.
->>>>>>> 7f8ea4ad
 content_types_provided(RD, Ctx) ->
     %% TODO:
     %% Add xml support later
