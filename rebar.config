--- conflicted
+++ resolved
@@ -19,9 +19,6 @@
         {sext, ".*", {git, "git://github.com/esl/sext", "master"}},
         {druuid, ".*", {git, "git://github.com/kellymclaughlin/druuid.git", {branch, "master"}}},
         {stanchion, ".*", {git, "git@github.com:basho/stanchion", {branch, "master"}}},
-<<<<<<< HEAD
-        {poolboy, ".*", {git, "git://github.com/basho/poolboy", {branch, "master"}}}
-=======
+        {poolboy, ".*", {git, "git://github.com/basho/poolboy", {branch, "master"}}},
         {folsom, ".*", {git, "git://github.com/boundary/folsom", {branch, "master"}}}
->>>>>>> 3e632754
        ]}.