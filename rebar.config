--- conflicted
+++ resolved
@@ -120,17 +120,12 @@
     [ {relx,
        [ {overlay_vars, "rel/pkg/rpm/vars.config"}
        , {extended_start_script_hooks,
-<<<<<<< HEAD
           [ {pre_start,
-	     [ {custom, "hooks/erl_codeloadingmode"}
-	     ]
-	    },
-	    {post_start,
+             [ {custom, "hooks/erl_codeloadingmode"}
+             ]
+            },
+            {post_start,
              [{pid, "/run/riak-cs/riak-cs.pid"},
-=======
-          [ {post_start,
-             [{pid, "/var/run/riak-cs/riak-cs.pid"},
->>>>>>> 3b641e62
               {wait_for_process, riak_cs_sup}]
             }
           ]
@@ -144,26 +139,17 @@
     [ {relx,
        [ {overlay_vars, "rel/pkg/deb/vars.config"}
        , {extended_start_script_hooks,
-<<<<<<< HEAD
-	  [ {pre_start,
-	     [ {custom, "hooks/erl_codeloadingmode"}
-	     ]
-	    },
-	    {post_start,
-	     [ {pid, "/run/riak-cs/riak-cs.pid"}
-	     , {wait_for_process, riak_cs_sup}
-	     ]
-	    }
-	  ]
-	 }
-=======
-          [ {post_start,
-             [{pid, "/var/run/riak-cs/riak-cs.pid"},
-              {wait_for_process, riak_cs_sup}]
-            }
-          ]
-         }
->>>>>>> 3b641e62
+          [ {pre_start,
+             [ {custom, "hooks/erl_codeloadingmode"}
+             ]
+            },
+            {post_start,
+             [ {pid, "/run/riak-cs/riak-cs.pid"}
+             , {wait_for_process, riak_cs_sup}
+             ]
+            }
+          ]
+         }
        ]
       }
     ]
