%% -*- tab-width: 4;erlang-indent-level: 4;indent-tabs-mode: nil -*-
%% ex: ts=4 sw=4 et
{sys, [
       {lib_dirs, ["../deps", "../apps"]},
       {rel, "riak-cs", "0.1.0",
        [
         kernel,
         stdlib,
         sasl,
         public_key,
         ssl,
         os_mon,
         crypto,
         runtime_tools,
         mochiweb,
         webmachine,
         lager,
<<<<<<< HEAD
         poolboy,
=======
         folsom,
>>>>>>> 3e632754
         riak_moss
        ]},
       {rel, "start_clean", "",
        [
         kernel,
         stdlib
        ]},
       {boot_rel, "riak-cs"},
       {profile, embedded},
       {excl_sys_filters, ["^bin/.*",
                           "^erts.*/bin/(dialyzer|typer)"]},
       {excl_archive_filters, [".*"]},
       {app, sasl, [{incl_cond, include}]},
       {app, lager, [{incl_cond, include}]},
<<<<<<< HEAD
       {app, poolboy, [{incl_cond, include}]},
=======
       {app, folsom, [{incl_cond, include}]},
>>>>>>> 3e632754
       {app, riak_moss, [{incl_cond, include}]}
      ]}.


{target_dir, "riak-cs"}.

{overlay_vars, "vars.config"}.

{overlay, [
           {mkdir, "log"},
           {mkdir, "data/moss"},
           {copy, "../deps/node_package/priv/base/erl",
                  "{{erts_vsn}}/bin/erl"},
           {copy, "../deps/node_package/priv/base/nodetool",
                  "{{erts_vsn}}/bin/nodetool"},
           {template, "../deps/node_package/priv/base/runner",
                  "sbin/riak-cs"},
           {template, "../deps/node_package/priv/base/env.sh",
                  "lib/env.sh"},
           {template, "files/app.config", "etc/app.config"},
                      {template, "files/vm.args", "etc/vm.args"},
           {template, "files/cert.pem", "etc/cert.pem"},
           {template, "files/key.pem", "etc/key.pem"},
           {template, "../priv/sbin/riak-cs-access", "sbin/riak-cs-access"},
           {template, "../priv/sbin/riak-cs-storage", "sbin/riak-cs-storage"}
          ]}.<|MERGE_RESOLUTION|>--- conflicted
+++ resolved
@@ -15,11 +15,8 @@
          mochiweb,
          webmachine,
          lager,
-<<<<<<< HEAD
          poolboy,
-=======
          folsom,
->>>>>>> 3e632754
          riak_moss
         ]},
        {rel, "start_clean", "",
@@ -34,11 +31,8 @@
        {excl_archive_filters, [".*"]},
        {app, sasl, [{incl_cond, include}]},
        {app, lager, [{incl_cond, include}]},
-<<<<<<< HEAD
        {app, poolboy, [{incl_cond, include}]},
-=======
        {app, folsom, [{incl_cond, include}]},
->>>>>>> 3e632754
        {app, riak_moss, [{incl_cond, include}]}
       ]}.
 
